#!/usr/bin/env python

# Copyright 2024 The HuggingFace Inc. team. All rights reserved.
#
# Licensed under the Apache License, Version 2.0 (the "License");
# you may not use this file except in compliance with the License.
# You may obtain a copy of the License at
#
#     http://www.apache.org/licenses/LICENSE-2.0
#
# Unless required by applicable law or agreed to in writing, software
# distributed under the License is distributed on an "AS IS" BASIS,
# WITHOUT WARRANTIES OR CONDITIONS OF ANY KIND, either express or implied.
# See the License for the specific language governing permissions and
# limitations under the License.
import logging
import os
import platform
import select
import subprocess
import sys
import time
from copy import copy, deepcopy
from datetime import datetime
from pathlib import Path
from statistics import mean

import numpy as np
import torch
from accelerate import Accelerator
from datasets.utils.logging import disable_progress_bar, enable_progress_bar


def inside_slurm():
    """Check whether the python process was launched through slurm"""
    # TODO(rcadene): return False for interactive mode `--pty bash`
    return "SLURM_JOB_ID" in os.environ


def auto_select_torch_device() -> torch.device:
    """Tries to select automatically a torch device."""
    if torch.cuda.is_available():
        logging.info("Cuda backend detected, using cuda.")
        return torch.device("cuda")
    elif torch.backends.mps.is_available():
        logging.info("Metal backend detected, using mps.")
        return torch.device("mps")
    elif torch.xpu.is_available():
        logging.info("Intel XPU backend detected, using xpu.")
        return torch.device("xpu")
    else:
        logging.warning("No accelerated backend detected. Using default cpu, this will be slow.")
        return torch.device("cpu")


# TODO(Steven): Remove log. log shouldn't be an argument, this should be handled by the logger level
def get_safe_torch_device(try_device: str, log: bool = False) -> torch.device:
    """Given a string, return a torch.device with checks on whether the device is available."""
    try_device = str(try_device)
<<<<<<< HEAD
    match try_device:
        case "cuda":
            assert torch.cuda.is_available()
            device = torch.device("cuda")
        case "mps":
            assert torch.backends.mps.is_available()
            device = torch.device("mps")
        case "npu":
            assert torch.npu.is_available()
            device = torch.device("npu")
        case "xpu":
            assert torch.xpu.is_available()
            device = torch.device("xpu")
        case "cpu":
            device = torch.device("cpu")
            if log:
                logging.warning("Using CPU, this will be slow.")
        case _:
            device = torch.device(try_device)
            if log:
                logging.warning(f"Using custom {try_device} device.")

=======
    if try_device.startswith("cuda"):
        assert torch.cuda.is_available()
        device = torch.device(try_device)
    elif try_device == "mps":
        assert torch.backends.mps.is_available()
        device = torch.device("mps")
    elif try_device == "xpu":
        assert torch.xpu.is_available()
        device = torch.device("xpu")
    elif try_device == "cpu":
        device = torch.device("cpu")
        if log:
            logging.warning("Using CPU, this will be slow.")
    else:
        device = torch.device(try_device)
        if log:
            logging.warning(f"Using custom {try_device} device.")
>>>>>>> c75455a6
    return device


def get_safe_dtype(dtype: torch.dtype, device: str | torch.device):
    """
    mps is currently not compatible with float64
    """
    if isinstance(device, torch.device):
        device = device.type
    if device == "mps" and dtype == torch.float64:
        return torch.float32
    if device == "xpu" and dtype == torch.float64:
        if hasattr(torch.xpu, "get_device_capability"):
            device_capability = torch.xpu.get_device_capability()
            # NOTE: Some Intel XPU devices do not support double precision (FP64).
            # The `has_fp64` flag is returned by `torch.xpu.get_device_capability()`
            # when available; if False, we fall back to float32 for compatibility.
            if not device_capability.get("has_fp64", False):
                logging.warning(f"Device {device} does not support float64, using float32 instead.")
                return torch.float32
        else:
            logging.warning(
                f"Device {device} capability check failed. Assuming no support for float64, using float32 instead."
            )
            return torch.float32
        return dtype
    else:
        return dtype


def is_torch_device_available(try_device: str) -> bool:
    try_device = str(try_device)  # Ensure try_device is a string
    if try_device.startswith("cuda"):
        return torch.cuda.is_available()
    elif try_device == "mps":
        return torch.backends.mps.is_available()
    elif try_device == "npu":
        return torch.npu.is_available()
    elif try_device == "cpu":
        return True
    elif try_device == "xpu":
        return torch.xpu.is_available()
    else:
        raise ValueError(f"Unknown device {try_device}. Supported devices are: cuda, mps, xpu or cpu.")


def is_amp_available(device: str):
    if device in ["cuda", "xpu", "cpu"]:
        return True
    elif device == "mps":
        return False
    else:
        raise ValueError(f"Unknown device '{device}.")


def init_logging(
    log_file: Path | None = None,
    display_pid: bool = False,
    console_level: str = "INFO",
    file_level: str = "DEBUG",
    accelerator: Accelerator | None = None,
):
    """Initialize logging configuration for LeRobot.

    In multi-GPU training, only the main process logs to console to avoid duplicate output.
    Non-main processes have console logging suppressed but can still log to file.

    Args:
        log_file: Optional file path to write logs to
        display_pid: Include process ID in log messages (useful for debugging multi-process)
        console_level: Logging level for console output
        file_level: Logging level for file output
        accelerator: Optional Accelerator instance (for multi-GPU detection)
    """

    def custom_format(record: logging.LogRecord) -> str:
        dt = datetime.now().strftime("%Y-%m-%d %H:%M:%S")
        fnameline = f"{record.pathname}:{record.lineno}"
        pid_str = f"[PID: {os.getpid()}] " if display_pid else ""
        return f"{record.levelname} {pid_str}{dt} {fnameline[-15:]:>15} {record.getMessage()}"

    formatter = logging.Formatter()
    formatter.format = custom_format

    logger = logging.getLogger()
    logger.setLevel(logging.NOTSET)

    # Clear any existing handlers
    logger.handlers.clear()

    # Determine if this is a non-main process in distributed training
    is_main_process = accelerator.is_main_process if accelerator is not None else True

    # Console logging (main process only)
    if is_main_process:
        console_handler = logging.StreamHandler()
        console_handler.setFormatter(formatter)
        console_handler.setLevel(console_level.upper())
        logger.addHandler(console_handler)
    else:
        # Suppress console output for non-main processes
        logger.addHandler(logging.NullHandler())
        logger.setLevel(logging.ERROR)

    if log_file is not None:
        file_handler = logging.FileHandler(log_file)
        file_handler.setFormatter(formatter)
        file_handler.setLevel(file_level.upper())
        logger.addHandler(file_handler)


def format_big_number(num, precision=0):
    suffixes = ["", "K", "M", "B", "T", "Q"]
    divisor = 1000.0

    for suffix in suffixes:
        if abs(num) < divisor:
            return f"{num:.{precision}f}{suffix}"
        num /= divisor

    return num


def say(text: str, blocking: bool = False):
    system = platform.system()

    if system == "Darwin":
        cmd = ["say", text]

    elif system == "Linux":
        cmd = ["spd-say", text]
        if blocking:
            cmd.append("--wait")

    elif system == "Windows":
        cmd = [
            "PowerShell",
            "-Command",
            "Add-Type -AssemblyName System.Speech; "
            f"(New-Object System.Speech.Synthesis.SpeechSynthesizer).Speak('{text}')",
        ]

    else:
        raise RuntimeError("Unsupported operating system for text-to-speech.")

    if blocking:
        subprocess.run(cmd, check=True)
    else:
        subprocess.Popen(cmd, creationflags=subprocess.CREATE_NO_WINDOW if system == "Windows" else 0)


def log_say(text: str, play_sounds: bool = True, blocking: bool = False):
    logging.info(text)

    if play_sounds:
        say(text, blocking)


def get_channel_first_image_shape(image_shape: tuple) -> tuple:
    shape = copy(image_shape)
    if shape[2] < shape[0] and shape[2] < shape[1]:  # (h, w, c) -> (c, h, w)
        shape = (shape[2], shape[0], shape[1])
    elif not (shape[0] < shape[1] and shape[0] < shape[2]):
        raise ValueError(image_shape)

    return shape


def has_method(cls: object, method_name: str) -> bool:
    return hasattr(cls, method_name) and callable(getattr(cls, method_name))


def is_valid_numpy_dtype_string(dtype_str: str) -> bool:
    """
    Return True if a given string can be converted to a numpy dtype.
    """
    try:
        # Attempt to convert the string to a numpy dtype
        np.dtype(dtype_str)
        return True
    except TypeError:
        # If a TypeError is raised, the string is not a valid dtype
        return False


def enter_pressed() -> bool:
    if platform.system() == "Windows":
        import msvcrt

        if msvcrt.kbhit():
            key = msvcrt.getch()
            return key in (b"\r", b"\n")  # enter key
        return False
    else:
        return select.select([sys.stdin], [], [], 0)[0] and sys.stdin.readline().strip() == ""


def move_cursor_up(lines):
    """Move the cursor up by a specified number of lines."""
    print(f"\033[{lines}A", end="")


def get_elapsed_time_in_days_hours_minutes_seconds(elapsed_time_s: float):
    days = int(elapsed_time_s // (24 * 3600))
    elapsed_time_s %= 24 * 3600
    hours = int(elapsed_time_s // 3600)
    elapsed_time_s %= 3600
    minutes = int(elapsed_time_s // 60)
    seconds = elapsed_time_s % 60
    return days, hours, minutes, seconds


class SuppressProgressBars:
    """
    Context manager to suppress progress bars.

    Example
    --------
    ```python
    with SuppressProgressBars():
        # Code that would normally show progress bars
    ```
    """

    def __enter__(self):
        disable_progress_bar()

    def __exit__(self, exc_type, exc_val, exc_tb):
        enable_progress_bar()


class TimerManager:
    """
    Lightweight utility to measure elapsed time.

    Examples
    --------
    ```python
    # Example 1: Using context manager
    timer = TimerManager("Policy", log=False)
    for _ in range(3):
        with timer:
            time.sleep(0.01)
    print(timer.last, timer.fps_avg, timer.percentile(90))  # Prints: 0.01 100.0 0.01
    ```

    ```python
    # Example 2: Using start/stop methods
    timer = TimerManager("Policy", log=False)
    timer.start()
    time.sleep(0.01)
    timer.stop()
    print(timer.last, timer.fps_avg, timer.percentile(90))  # Prints: 0.01 100.0 0.01
    ```
    """

    def __init__(
        self,
        label: str = "Elapsed-time",
        log: bool = True,
        logger: logging.Logger | None = None,
    ):
        self.label = label
        self.log = log
        self.logger = logger
        self._start: float | None = None
        self._history: list[float] = []

    def __enter__(self):
        return self.start()

    def __exit__(self, exc_type, exc_val, exc_tb):
        self.stop()

    def start(self):
        self._start = time.perf_counter()
        return self

    def stop(self) -> float:
        if self._start is None:
            raise RuntimeError("Timer was never started.")
        elapsed = time.perf_counter() - self._start
        self._history.append(elapsed)
        self._start = None
        if self.log:
            if self.logger is not None:
                self.logger.info(f"{self.label}: {elapsed:.6f} s")
            else:
                logging.info(f"{self.label}: {elapsed:.6f} s")
        return elapsed

    def reset(self):
        self._history.clear()

    @property
    def last(self) -> float:
        return self._history[-1] if self._history else 0.0

    @property
    def avg(self) -> float:
        return mean(self._history) if self._history else 0.0

    @property
    def total(self) -> float:
        return sum(self._history)

    @property
    def count(self) -> int:
        return len(self._history)

    @property
    def history(self) -> list[float]:
        return deepcopy(self._history)

    @property
    def fps_last(self) -> float:
        return 0.0 if self.last == 0 else 1.0 / self.last

    @property
    def fps_avg(self) -> float:
        return 0.0 if self.avg == 0 else 1.0 / self.avg

    def percentile(self, p: float) -> float:
        """
        Return the p-th percentile of recorded times.
        """
        if not self._history:
            return 0.0
        return float(np.percentile(self._history, p))

    def fps_percentile(self, p: float) -> float:
        """
        FPS corresponding to the p-th percentile time.
        """
        val = self.percentile(p)
        return 0.0 if val == 0 else 1.0 / val<|MERGE_RESOLUTION|>--- conflicted
+++ resolved
@@ -57,7 +57,6 @@
 def get_safe_torch_device(try_device: str, log: bool = False) -> torch.device:
     """Given a string, return a torch.device with checks on whether the device is available."""
     try_device = str(try_device)
-<<<<<<< HEAD
     match try_device:
         case "cuda":
             assert torch.cuda.is_available()
@@ -80,25 +79,6 @@
             if log:
                 logging.warning(f"Using custom {try_device} device.")
 
-=======
-    if try_device.startswith("cuda"):
-        assert torch.cuda.is_available()
-        device = torch.device(try_device)
-    elif try_device == "mps":
-        assert torch.backends.mps.is_available()
-        device = torch.device("mps")
-    elif try_device == "xpu":
-        assert torch.xpu.is_available()
-        device = torch.device("xpu")
-    elif try_device == "cpu":
-        device = torch.device("cpu")
-        if log:
-            logging.warning("Using CPU, this will be slow.")
-    else:
-        device = torch.device(try_device)
-        if log:
-            logging.warning(f"Using custom {try_device} device.")
->>>>>>> c75455a6
     return device
 
 
