--- conflicted
+++ resolved
@@ -536,12 +536,9 @@
         preprocessor_overrides=preprocessor_overrides,
     )
 
-<<<<<<< HEAD
-=======
     # Create environment-specific preprocessor and postprocessor (e.g., for LIBERO environments)
     env_preprocessor, env_postprocessor = make_env_pre_post_processors(env_cfg=cfg.env)
 
->>>>>>> 58f70b6b
     with torch.no_grad(), torch.autocast(device_type=device.type) if cfg.policy.use_amp else nullcontext():
         info = eval_policy_all(
             envs=envs,
