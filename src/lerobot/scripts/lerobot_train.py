--- conflicted
+++ resolved
@@ -5,15 +5,8 @@
 from pprint import pformat
 from typing import Any
 import torch
-<<<<<<< HEAD
-import torch.distributed as dist
-from torch.nn.parallel import DistributedDataParallel as DDP
-from torch.utils.data.distributed import DistributedSampler
-from torch.amp import GradScaler
-=======
 from accelerate import Accelerator
 from termcolor import colored
->>>>>>> 8bd0aec6
 from torch.optim import Optimizer
 from termcolor import colored
 
@@ -146,31 +139,6 @@
     start_time = time.perf_counter()
     policy.train()
 
-<<<<<<< HEAD
-    # forward
-    if use_amp:
-        if device.type == "cuda":
-            with torch.cuda.amp.autocast():
-                loss, output_dict = policy.forward(batch)
-        elif device.type == "npu":
-            with torch.npu.amp.autocast():
-                loss, output_dict = policy.forward(batch)
-        else:
-            loss, output_dict = policy.forward(batch)  # AMP not supported on CPU
-    else:
-        loss, output_dict = policy.forward(batch)
-
-    grad_scaler.scale(loss).backward()
-    grad_scaler.unscale_(optimizer)
-
-    grad_norm = torch.nn.utils.clip_grad_norm_(
-        policy.parameters(), grad_clip_norm, error_if_nonfinite=False
-    )
-
-    with lock if lock is not None else nullcontext():
-        grad_scaler.step(optimizer)
-    grad_scaler.update()
-=======
     # Let accelerator handle mixed precision
     with accelerator.autocast():
         loss, output_dict = policy.forward(batch)
@@ -191,20 +159,14 @@
     with lock if lock is not None else nullcontext():
         optimizer.step()
 
->>>>>>> 8bd0aec6
     optimizer.zero_grad()
 
     if lr_scheduler is not None:
         lr_scheduler.step()
 
-<<<<<<< HEAD
-    if has_method(policy, "update"):
-        policy.update()
-=======
     # Update internal buffers if policy has update method
     if has_method(accelerator.unwrap_model(policy, keep_fp32_wrapper=True), "update"):
         accelerator.unwrap_model(policy, keep_fp32_wrapper=True).update()
->>>>>>> 8bd0aec6
 
     train_metrics.loss = loss.item()
     train_metrics.grad_norm = grad_norm.item()
@@ -233,31 +195,6 @@
     rank, world_size, local_rank, device = setup_distributed()
 
     cfg.validate()
-<<<<<<< HEAD
-    if world_size > 1:
-        barrier_device_ids = [local_rank] if device.type != "cpu" else None
-        dist.barrier(device_ids=barrier_device_ids)
-
-    if rank == 0:
-        logging.info(pformat(cfg.to_dict()))
-        logging.info(f"分布式训练配置: rank={rank}, world_size={world_size}, local_rank={local_rank}")
-
-    # WandB
-    if cfg.wandb.enable and cfg.wandb.project and rank == 0:
-        wandb_logger = WandBLogger(cfg)
-    else:
-        wandb_logger = None
-        if rank == 0:
-            logging.info(colored("Logs will be saved locally.", "yellow", attrs=["bold"]))
-
-    if cfg.seed is not None:
-        set_seed(cfg.seed + rank)
-
-    # 数据集
-    if rank == 0:
-        logging.info("Creating dataset")
-    dataset = make_dataset(cfg)
-=======
 
     # Create Accelerator if not provided
     # It will automatically detect if running in distributed mode or single-process mode
@@ -305,28 +242,11 @@
     # Now all other processes can safely load the dataset
     if not is_main_process:
         dataset = make_dataset(cfg)
->>>>>>> 8bd0aec6
-
-    # eval env
+
+    # Create environment used for evaluating checkpoints during training on simulation data.
+    # On real-world data, no need to create an environment as evaluations are done outside train.py,
+    # using the eval.py instead, with gym_dora environment and dora-rs.
     eval_env = None
-<<<<<<< HEAD
-    if cfg.eval_freq > 0 and cfg.env and rank == 0:
-        logging.info("Creating eval env")
-        eval_env = make_env(cfg.env, n_envs=cfg.eval.batch_size, use_async_envs=cfg.eval.use_async_envs)
-
-    # 策略
-    if rank == 0:
-        logging.info("Creating policy")
-    cfg.policy.device = str(device)
-    policy = make_policy(cfg.policy, dataset.meta)
-    policy = policy.to(device)
-
-    # DDP包装
-    if world_size > 1:
-        policy = DDP(policy, device_ids=[local_rank] if device.type != "cpu" else None,
-                    find_unused_parameters=True)
-        # dist.barrier(device_ids=[local_rank] if device.type != "cpu" else None)
-=======
     if cfg.eval_freq > 0 and cfg.env is not None:
         if is_main_process:
             logging.info("Creating env")
@@ -338,7 +258,6 @@
         cfg=cfg.policy,
         ds_meta=dataset.meta,
     )
->>>>>>> 8bd0aec6
 
     # Wait for all processes to finish policy creation before continuing
     accelerator.wait_for_everyone()
@@ -382,49 +301,15 @@
         **postprocessor_kwargs,
     )
 
-<<<<<<< HEAD
-    # 优化器 & scheduler
-    if rank == 0:
-        logging.info("Creating optimizer and scheduler")
-
-    base_policy = policy.module if hasattr(policy, "module") else policy
-    optimizer, lr_scheduler = make_optimizer_and_scheduler(cfg, base_policy)
-
-    # GradScaler
-    if device.type == "cuda":
-        grad_scaler = GradScaler(enabled=cfg.policy.use_amp)
-    elif device.type == "npu":
-        # 动态导入 torch_npu 仅当使用 NPU 时
-        try:
-            import torch_npu
-        except ImportError as e:
-            raise ImportError(
-                "NPU is detected but 'torch_npu' is not installed. "
-                "Please install torch_npu for Ascend NPU support."
-            ) from e
-        grad_scaler = torch_npu.npu.amp.GradScaler(enabled=cfg.policy.use_amp)
-    else:
-        grad_scaler = GradScaler(enabled=False)  # CPU 不支持 AMP
-=======
     if is_main_process:
         logging.info("Creating optimizer and scheduler")
     optimizer, lr_scheduler = make_optimizer_and_scheduler(cfg, policy)
 
     step = 0  # number of policy updates (forward + backward + optim)
->>>>>>> 8bd0aec6
-
-    # 恢复训练状态
-    step = 0
+
     if cfg.resume:
         step, optimizer, lr_scheduler = load_training_state(cfg.checkpoint_path, optimizer, lr_scheduler)
 
-<<<<<<< HEAD
-    # dataloader
-    base_sampler = None
-    shuffle = True
-    if hasattr(cfg.policy, "drop_n_last_frames") and world_size == 1:
-        base_sampler = EpisodeAwareSampler(
-=======
     num_learnable_params = sum(p.numel() for p in policy.parameters() if p.requires_grad)
     num_total_params = sum(p.numel() for p in policy.parameters())
 
@@ -445,7 +330,6 @@
     if hasattr(cfg.policy, "drop_n_last_frames"):
         shuffle = False
         sampler = EpisodeAwareSampler(
->>>>>>> 8bd0aec6
             dataset.meta.episodes["dataset_from_index"],
             dataset.meta.episodes["dataset_to_index"],
             drop_n_last_frames=cfg.policy.drop_n_last_frames,
@@ -479,10 +363,6 @@
         shuffle=shuffle and not cfg.dataset.streaming,
         sampler=sampler,
         drop_last=False,
-<<<<<<< HEAD
-        persistent_workers=True if cfg.num_workers > 0 else False,
-        prefetch_factor=2,
-=======
         prefetch_factor=2 if cfg.num_workers > 0 else None,
     )
 
@@ -490,7 +370,6 @@
     accelerator.wait_for_everyone()
     policy, optimizer, dataloader, lr_scheduler = accelerator.prepare(
         policy, optimizer, dataloader, lr_scheduler
->>>>>>> 8bd0aec6
     )
     dl_iter = cycle(dataloader)
 
@@ -502,16 +381,7 @@
         "update_s": AverageMeter("updt_s", ":.3f"),
         "dataloading_s": AverageMeter("data_s", ":.3f"),
     }
-    train_tracker = MetricsTracker(per_node_batch_size * world_size, dataset.num_frames, dataset.num_episodes, train_metrics, initial_step=step)
-
-<<<<<<< HEAD
-    if rank == 0:
-        from tqdm import tqdm
-        progress_bar = tqdm(range(step, cfg.steps), desc="Training", ncols=100)
-
-    # ---------------- 训练循环 ----------------
-    for step_idx in range(step, cfg.steps):
-=======
+
     # Use effective batch size for proper epoch calculation in distributed training
     effective_batch_size = cfg.batch_size * accelerator.num_processes
     train_tracker = MetricsTracker(
@@ -527,16 +397,12 @@
         logging.info("Start offline training on a fixed dataset")
 
     for _ in range(step, cfg.steps):
->>>>>>> 8bd0aec6
         start_time = time.perf_counter()
         batch = next(dl_iter)
         batch = preprocessor(batch)
         train_tracker.dataloading_s = time.perf_counter() - start_time
 
         train_tracker, output_dict = update_policy(
-<<<<<<< HEAD
-            train_tracker, policy, batch, optimizer, cfg.optimizer.grad_clip_norm, grad_scaler, lr_scheduler, use_amp=cfg.policy.use_amp
-=======
             train_tracker,
             policy,
             batch,
@@ -544,24 +410,10 @@
             cfg.optimizer.grad_clip_norm,
             accelerator=accelerator,
             lr_scheduler=lr_scheduler,
->>>>>>> 8bd0aec6
         )
         step += 1
         train_tracker.step()
-<<<<<<< HEAD
-
-        if rank == 0:
-            progress_bar.set_postfix({
-                "loss": f"{train_tracker.loss.val:.3f}",
-                "grad": f"{train_tracker.grad_norm.val:.2f}",
-                "lr": f"{train_tracker.lr.val:.2e}",
-            })
-            progress_bar.update(1)
-
-        is_log_step = cfg.log_freq > 0 and step % cfg.log_freq == 0
-=======
         is_log_step = cfg.log_freq > 0 and step % cfg.log_freq == 0 and is_main_process
->>>>>>> 8bd0aec6
         is_saving_step = step % cfg.save_freq == 0 or step == cfg.steps
         is_eval_step = cfg.eval_freq > 0 and step % cfg.eval_freq == 0
 
@@ -574,31 +426,6 @@
                 wandb_logger.log_dict(wandb_log_dict, step)
             train_tracker.reset_averages()
 
-<<<<<<< HEAD
-        if is_saving_step and cfg.save_checkpoint and rank == 0:
-            checkpoint_dir = get_step_checkpoint_dir(cfg.output_dir, cfg.steps, step)
-            save_policy = policy.module if isinstance(policy, DDP) else policy
-            save_checkpoint(
-                checkpoint_dir, step, cfg, save_policy, optimizer, lr_scheduler, preprocessor, postprocessor
-            )
-            update_last_checkpoint(checkpoint_dir)
-            if wandb_logger:
-                wandb_logger.log_policy(checkpoint_dir)
-
-        if is_eval_step and cfg.env and rank == 0:
-            step_id = get_step_identifier(step, cfg.steps)
-            amp_ctx = nullcontext()
-            if cfg.policy.use_amp:
-                if device.type == "cuda":
-                    amp_ctx = torch.cuda.amp.autocast()
-                elif device.type == "npu":
-                    amp_ctx = torch.npu.amp.autocast()
-
-            with torch.no_grad(), amp_ctx:
-                eval_info = eval_policy_all(
-                    envs=eval_env,  # dict[suite][task_id] -> vec_env
-                    policy=policy,
-=======
         if cfg.save_checkpoint and is_saving_step:
             if is_main_process:
                 logging.info(f"Checkpoint policy after step {step}")
@@ -610,35 +437,9 @@
                     policy=accelerator.unwrap_model(policy),
                     optimizer=optimizer,
                     scheduler=lr_scheduler,
->>>>>>> 8bd0aec6
                     preprocessor=preprocessor,
                     postprocessor=postprocessor,
                 )
-<<<<<<< HEAD
-            # overall metrics (suite-agnostic)
-            aggregated = eval_info["overall"]
-
-            # optional: per-suite logging
-            for suite, suite_info in eval_info.items():
-                logging.info("Suite %s aggregated: %s", suite, suite_info)
-
-            # meters/tracker
-            eval_metrics = {
-                "avg_sum_reward": AverageMeter("∑rwrd", ":.3f"),
-                "pc_success": AverageMeter("success", ":.1f"),
-                "eval_s": AverageMeter("eval_s", ":.3f"),
-            }
-            eval_tracker = MetricsTracker(cfg.batch_size, dataset.num_frames, dataset.num_episodes, eval_metrics, initial_step=step)
-            eval_tracker.eval_s = aggregated.pop("eval_s")
-            eval_tracker.avg_sum_reward = aggregated.pop("avg_sum_reward")
-            eval_tracker.pc_success = aggregated.pop("pc_success")
-            if wandb_logger:
-                wandb_log_dict = {**eval_tracker.to_dict(), **eval_info}
-                wandb_logger.log_dict(wandb_log_dict, step, mode="eval")
-                wandb_logger.log_video(eval_info["overall"]["video_paths"][0], step, mode="eval")
-        if world_size > 1:
-            dist.barrier()
-=======
                 update_last_checkpoint(checkpoint_dir)
                 if wandb_logger:
                     wandb_logger.log_policy(checkpoint_dir)
@@ -691,19 +492,10 @@
                     wandb_logger.log_video(eval_info["overall"]["video_paths"][0], step, mode="eval")
 
             accelerator.wait_for_everyone()
->>>>>>> 8bd0aec6
 
     if eval_env:
         close_envs(eval_env)
 
-<<<<<<< HEAD
-    cleanup_distributed()
-
-    if cfg.policy.push_to_hub:
-        policy.push_model_to_hub(cfg)
-        preprocessor.push_to_hub(cfg.policy.repo_id)
-        postprocessor.push_to_hub(cfg.policy.repo_id)
-=======
     if is_main_process:
         logging.info("End of training")
 
@@ -716,7 +508,6 @@
     # Properly clean up the distributed process group
     accelerator.wait_for_everyone()
     accelerator.end_training()
->>>>>>> 8bd0aec6
 
 
 def main():
